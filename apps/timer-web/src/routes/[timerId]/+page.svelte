--- conflicted
+++ resolved
@@ -4,12 +4,9 @@
 	import TimeInput from '$lib/components/TimeInput.svelte';
 	import { onMount } from 'svelte';
 	import type { PageProps } from './$types';
-<<<<<<< HEAD
 	import { TimerService } from './timerService.svelte';
-=======
 	import Button from '$lib/components/Button.svelte';
 	import QrCode from 'svelte-qrcode';
->>>>>>> 81fdb551
 
 	let timerId = page.params.timerId;
 	let { data }: PageProps = $props();
@@ -17,29 +14,10 @@
 	let wsUrl = `${data.timerApi}/ws/${timerId}`;
 	let currentPageUrl = $state('');
 
-<<<<<<< HEAD
 	const service = new TimerService();
 
 	onMount(() => {
 		service.connect(wsUrl);
-=======
-	onMount(() => {
-		currentPageUrl = location.href;
-		socket = new WebSocket(wsUrl);
-		socket.onopen = function () {
-			console.log('WebSocket is connected');
-		};
-
-		socket.onmessage = function (event) {
-			const msg = JSON.parse(event.data) as Message;
-			if ('CurrentTime' in msg) {
-				currentTime = msg.CurrentTime;
-			}
-			if ('IsRunning' in msg) {
-				isRunning = msg.IsRunning;
-			}
-		};
->>>>>>> 81fdb551
 	});
 
 	let currentTime = $state(0);
@@ -53,15 +31,9 @@
 		service.stopTimer();
 	}
 
-<<<<<<< HEAD
 	let newTime = $state(0);
 	function setTime() {
 		service.setTime(newTime);
-=======
-	let newTime = $state(10 * 60);
-	function setTime() {
-		socket.send(JSON.stringify({ type: 'SetTime', time: newTime * 1000 }));
->>>>>>> 81fdb551
 	}
 
 	const formattedTime = $derived(formatTimeFromMs(currentTime));
